--- conflicted
+++ resolved
@@ -107,10 +107,6 @@
             out_bend['name'] = 'dipole'
             out_bend['args'] = (k0,)
 
-<<<<<<< HEAD
-    return from_pandas(raw_df, beta0=beta0, position_label=position_label, length_label=length_label, component_indices=component_indices,
-                       component_labels=component_labels, position=kwargs.get('position', _default_position), **kwargs)
-=======
         if (base_type == 'rbend' or 'e1' in madx_data.keys() or 'e2' in madx_data.keys()) and k0 != 0 and not disable_edges:
             # also add pole-face rotation matrices:
             rho = 1/k0
@@ -146,5 +142,4 @@
     lat = load_file(madx_file)
     if hasattr(lat, 'beam'):
         _ = kwargs.setdefault('beta0', lat.beam.beta)
-    return accphys.io.convert.Sequence2Beamline([e for e in lat.elements], **kwargs)
->>>>>>> ba869474
+    return accphys.io.convert.Sequence2Beamline([e for e in lat.elements], **kwargs)